<<<<<<< HEAD
import { NarrativeCard } from '@/components/shared/narrative-card';
import { ActionGrid } from '@/components/shared/action-grid';
import { ProvenanceBadge } from '@/components/shared/provenance-badge';
import content from './_content/landing.copy.json';
import { narratives } from '@/lib/data';
=======
"use client";

import { useState } from 'react';
import AiTerminal from '@/components/shared/ai-terminal';
import DossierModal from '@/components/shared/dossier-modal';
import HeroSection from '@/components/shared/hero-section';
import { osintData, OsintActor } from '@/lib/data';
>>>>>>> 9e3c17f5

export default function LandingPage() {
  const [isDossierOpen, setIsDossierOpen] = useState(false);
  const [selectedActor, setSelectedActor] = useState<OsintActor | null>(null);

  const handleOpenDossier = (actorName: string) => {
    const actor = osintData.find(a => a.Name === actorName);
    setSelectedActor(actor || null);
    setIsDossierOpen(true);
  };

  const handleCloseDossier = () => {
    setIsDossierOpen(false);
  };

  return (
<<<<<<< HEAD
    <main>
      <section className="hero">
        <h1>{content.hero.title}</h1>
        <p>{content.hero.subtitle}</p>
        <button>{content.hero.cta_primary}</button>
        <button>{content.hero.cta_secondary}</button>
        <ProvenanceBadge verdict="Unverified" />
      </section>
      <section className="narratives grid grid-cols-1 md:grid-cols-2 lg:grid-cols-3 gap-4">
        {narratives.slice(0, 3).map((narrative) => (
          <NarrativeCard key={narrative.id} narrative={narrative} />
        ))}
      </section>
      <section className="actions">
        <ActionGrid />
      </section>
    </main>
=======
    <>
      <HeroSection />
      <AiTerminal onOpenDossier={handleOpenDossier} />
      <DossierModal
        isOpen={isDossierOpen}
        onClose={handleCloseDossier}
        actor={selectedActor}
      />
    </>
>>>>>>> 9e3c17f5
  );
}<|MERGE_RESOLUTION|>--- conflicted
+++ resolved
@@ -1,10 +1,3 @@
-<<<<<<< HEAD
-import { NarrativeCard } from '@/components/shared/narrative-card';
-import { ActionGrid } from '@/components/shared/action-grid';
-import { ProvenanceBadge } from '@/components/shared/provenance-badge';
-import content from './_content/landing.copy.json';
-import { narratives } from '@/lib/data';
-=======
 "use client";
 
 import { useState } from 'react';
@@ -12,7 +5,6 @@
 import DossierModal from '@/components/shared/dossier-modal';
 import HeroSection from '@/components/shared/hero-section';
 import { osintData, OsintActor } from '@/lib/data';
->>>>>>> 9e3c17f5
 
 export default function LandingPage() {
   const [isDossierOpen, setIsDossierOpen] = useState(false);
@@ -29,25 +21,6 @@
   };
 
   return (
-<<<<<<< HEAD
-    <main>
-      <section className="hero">
-        <h1>{content.hero.title}</h1>
-        <p>{content.hero.subtitle}</p>
-        <button>{content.hero.cta_primary}</button>
-        <button>{content.hero.cta_secondary}</button>
-        <ProvenanceBadge verdict="Unverified" />
-      </section>
-      <section className="narratives grid grid-cols-1 md:grid-cols-2 lg:grid-cols-3 gap-4">
-        {narratives.slice(0, 3).map((narrative) => (
-          <NarrativeCard key={narrative.id} narrative={narrative} />
-        ))}
-      </section>
-      <section className="actions">
-        <ActionGrid />
-      </section>
-    </main>
-=======
     <>
       <HeroSection />
       <AiTerminal onOpenDossier={handleOpenDossier} />
@@ -57,6 +30,5 @@
         actor={selectedActor}
       />
     </>
->>>>>>> 9e3c17f5
   );
 }