--- conflicted
+++ resolved
@@ -1,274 +1,8 @@
 'use client';
 
 import { GridShell, GridItem, Card, CardHeader, CardTitle, CardContent } from '@/components/ui/grid';
-import { Shield, Activity, BarChart3, FileText, AlertTriangle, CheckCircle2, TrendingUp, Users, Globe, Lock } from 'lucide-react';
-import { StatusIndicator } from '@/app/_components/terminal/status-indicator';
-import dynamic from 'next/dynamic';
-
-// Dynamically import background effects
-const MatrixBackground = dynamic(
-  () => import('@/app/_components/visuals/MatrixBackground').then(mod => mod.MatrixBackground),
-  { ssr: false }
-);
 
 export default function DashboardPage() {
-<<<<<<< HEAD
-  const metrics = [
-    {
-      title: 'Active Threats',
-      value: '247',
-      change: '+12%',
-      trend: 'up',
-      description: 'from yesterday',
-      icon: <AlertTriangle className="w-5 h-5" />,
-      color: 'red' as const
-    },
-    {
-      title: 'Narratives Tracked',
-      value: '1,842',
-      change: '47',
-      trend: 'neutral',
-      description: 'active sources',
-      icon: <FileText className="w-5 h-5" />,
-      color: 'cyan' as const
-    },
-    {
-      title: 'Truth Score',
-      value: '87%',
-      change: '+3.2%',
-      trend: 'up',
-      description: 'global accuracy',
-      icon: <CheckCircle2 className="w-5 h-5" />,
-      color: 'green' as const
-    },
-    {
-      title: 'Active Operations',
-      value: '42',
-      change: '98.2%',
-      trend: 'neutral',
-      description: 'success rate',
-      icon: <Activity className="w-5 h-5" />,
-      color: 'gold' as const
-    },
-    {
-      title: 'Network Nodes',
-      value: '3,247',
-      change: '+124',
-      trend: 'up',
-      description: 'new connections',
-      icon: <Globe className="w-5 h-5" />,
-      color: 'cyan' as const
-    },
-    {
-      title: 'Security Status',
-      value: 'SECURED',
-      change: '100%',
-      trend: 'neutral',
-      description: 'system integrity',
-      icon: <Lock className="w-5 h-5" />,
-      color: 'green' as const
-    }
-  ];
-
-  const recentActivity = [
-    {
-      type: 'threat',
-      message: 'New narrative detected: Climate misinformation campaign',
-      time: '2 min ago',
-      severity: 'high'
-    },
-    {
-      type: 'success',
-      message: 'Verification complete: Economic data manipulation confirmed',
-      time: '15 min ago',
-      severity: 'medium'
-    },
-    {
-      type: 'alert',
-      message: 'Alert: Coordinated bot network identified',
-      time: '1 hour ago',
-      severity: 'high'
-    },
-    {
-      type: 'info',
-      message: 'System update: Neural network model v2.4 deployed',
-      time: '2 hours ago',
-      severity: 'low'
-    },
-    {
-      type: 'success',
-      message: 'Campaign neutralized: Disinformation source blocked',
-      time: '3 hours ago',
-      severity: 'medium'
-    }
-  ];
-
-  return (
-    <div className="relative min-h-screen bg-terminal-bg overflow-hidden font-terminal">
-      {/* Background effects */}
-      <MatrixBackground />
-      
-      {/* Scanline effect */}
-      <div className="fixed inset-0 pointer-events-none z-10">
-        <div className="absolute inset-0 bg-scanline animate-scan opacity-5" />
-      </div>
-
-      {/* Main content */}
-      <div className="relative z-20 p-8">
-        <div className="max-w-7xl mx-auto">
-          {/* Header */}
-          <header className="mb-12">
-            <div className="flex items-center justify-between mb-8">
-              <div>
-                <h1 className="text-4xl sm:text-5xl font-bold text-terminal-cyan mb-2 terminal-glow">
-                  INTELLIGENCE DASHBOARD
-                </h1>
-                <p className="text-terminal-gold">Real-time narrative analysis and threat monitoring</p>
-              </div>
-              <StatusIndicator status="online" label="SYSTEM ONLINE" />
-            </div>
-            
-            {/* Quick stats bar */}
-            <div className="grid grid-cols-2 md:grid-cols-4 gap-4 p-4 bg-terminal-secondary/50 border border-terminal-border rounded-lg">
-              <div className="text-center">
-                <div className="text-xs text-terminal-muted uppercase">Response Time</div>
-                <div className="text-lg font-bold text-terminal-cyan">0.42ms</div>
-              </div>
-              <div className="text-center">
-                <div className="text-xs text-terminal-muted uppercase">Uptime</div>
-                <div className="text-lg font-bold text-terminal-green">99.98%</div>
-              </div>
-              <div className="text-center">
-                <div className="text-xs text-terminal-muted uppercase">Data Processed</div>
-                <div className="text-lg font-bold text-terminal-gold">1.2TB</div>
-              </div>
-              <div className="text-center">
-                <div className="text-xs text-terminal-muted uppercase">API Status</div>
-                <div className="text-lg font-bold text-terminal-green">ACTIVE</div>
-              </div>
-            </div>
-          </header>
-
-          {/* Metrics Grid */}
-          <GridShell className="grid-cols-1 md:grid-cols-2 lg:grid-cols-3 gap-6 mb-8">
-            {metrics.map((metric, index) => (
-              <GridItem key={index}>
-                <Card className="h-full hover:scale-105 transition-transform duration-200 terminal-card">
-                  <CardHeader>
-                    <div className="flex items-center justify-between">
-                      <CardTitle className="flex items-center gap-2">
-                        <span className={`text-terminal-${metric.color}`}>{metric.icon}</span>
-                        {metric.title}
-                      </CardTitle>
-                      {metric.trend === 'up' && <TrendingUp className="w-4 h-4 text-terminal-green" />}
-                      {metric.trend === 'down' && <TrendingUp className="w-4 h-4 text-terminal-red rotate-180" />}
-                    </div>
-                  </CardHeader>
-                  <CardContent>
-                    <div className={`text-3xl font-bold text-terminal-${metric.color} mb-1`}>
-                      {metric.value}
-                    </div>
-                    <div className="flex items-center gap-2 text-sm">
-                      <span className={`font-mono ${
-                        metric.trend === 'up' ? 'text-terminal-green' : 
-                        metric.trend === 'down' ? 'text-terminal-red' : 
-                        'text-terminal-muted'
-                      }`}>
-                        {metric.change}
-                      </span>
-                      <span className="text-terminal-muted">{metric.description}</span>
-                    </div>
-                  </CardContent>
-                </Card>
-              </GridItem>
-            ))}
-          </GridShell>
-
-          {/* Recent Activity & Live Feed */}
-          <GridShell className="grid-cols-1 lg:grid-cols-2 gap-6">
-            {/* Recent Activity */}
-            <GridItem>
-              <Card className="h-full terminal-card">
-                <CardHeader>
-                  <CardTitle className="flex items-center gap-2">
-                    <Activity className="w-5 h-5 text-terminal-cyan" />
-                    Recent Activity
-                  </CardTitle>
-                </CardHeader>
-                <CardContent>
-                  <div className="space-y-3">
-                    {recentActivity.map((activity, index) => (
-                      <div key={index} className="pb-3 border-b border-terminal-border last:border-0 last:pb-0">
-                        <div className="flex items-start justify-between">
-                          <div className="flex-1">
-                            <div className="flex items-center gap-2 mb-1">
-                              {activity.type === 'threat' && <AlertTriangle className="w-4 h-4 text-terminal-red" />}
-                              {activity.type === 'success' && <CheckCircle2 className="w-4 h-4 text-terminal-green" />}
-                              {activity.type === 'alert' && <AlertTriangle className="w-4 h-4 text-terminal-gold" />}
-                              {activity.type === 'info' && <Activity className="w-4 h-4 text-terminal-cyan" />}
-                              <span className={`text-xs font-bold uppercase ${
-                                activity.severity === 'high' ? 'text-terminal-red' :
-                                activity.severity === 'medium' ? 'text-terminal-gold' :
-                                'text-terminal-cyan'
-                              }`}>
-                                {activity.type}
-                              </span>
-                            </div>
-                            <p className="text-sm text-terminal-text">{activity.message}</p>
-                          </div>
-                          <span className="text-xs text-terminal-muted whitespace-nowrap ml-2">
-                            {activity.time}
-                          </span>
-                        </div>
-                      </div>
-                    ))}
-                  </div>
-                </CardContent>
-              </Card>
-            </GridItem>
-
-            {/* Live Data Feed */}
-            <GridItem>
-              <Card className="h-full terminal-card">
-                <CardHeader>
-                  <CardTitle className="flex items-center gap-2">
-                    <BarChart3 className="w-5 h-5 text-terminal-cyan" />
-                    Live Data Feed
-                    <span className="ml-auto">
-                      <StatusIndicator status="online" size="sm" />
-                    </span>
-                  </CardTitle>
-                </CardHeader>
-                <CardContent>
-                  <div className="space-y-4">
-                    <div className="p-3 bg-terminal-secondary/50 rounded border border-terminal-border">
-                      <div className="flex justify-between items-center mb-2">
-                        <span className="text-xs text-terminal-muted uppercase">Neural Network Processing</span>
-                        <span className="text-xs text-terminal-green">ACTIVE</span>
-                      </div>
-                      <div className="w-full bg-terminal-secondary rounded-full h-2">
-                        <div className="bg-terminal-cyan h-2 rounded-full animate-pulse" style={{ width: '78%' }}></div>
-                      </div>
-                    </div>
-                    
-                    <div className="grid grid-cols-2 gap-3">
-                      <div className="p-3 bg-terminal-secondary/50 rounded border border-terminal-border">
-                        <div className="text-xs text-terminal-muted uppercase mb-1">Packets/sec</div>
-                        <div className="text-lg font-bold text-terminal-cyan">42.7K</div>
-                      </div>
-                      <div className="p-3 bg-terminal-secondary/50 rounded border border-terminal-border">
-                        <div className="text-xs text-terminal-muted uppercase mb-1">Latency</div>
-                        <div className="text-lg font-bold text-terminal-green">12ms</div>
-                      </div>
-                    </div>
-                    
-                    <div className="font-mono text-xs text-terminal-muted">
-                      <div className="mb-1">[2024.01.15 14:32:19] Data sync completed</div>
-                      <div className="mb-1">[2024.01.15 14:32:18] Analyzing pattern matrix...</div>
-                      <div className="mb-1">[2024.01.15 14:32:17] Neural scan initiated</div>
-                      <div>[2024.01.15 14:32:16] Connection established</div>
-                    </div>
-=======
   return (
     <div className="min-h-screen bg-terminal-bg text-terminal-text p-8 font-terminal">
       <div className="max-w-7xl mx-auto">
@@ -332,13 +66,12 @@
                   <div className="flex justify-between py-2">
                     <span className="text-terminal-red">ALERT: COORDINATED BOT NETWORK IDENTIFIED</span>
                     <span className="text-terminal-text/60">1 HOUR AGO</span>
->>>>>>> 8ef88c64
                   </div>
-                </CardContent>
-              </Card>
-            </GridItem>
-          </GridShell>
-        </div>
+                </div>
+              </CardContent>
+            </Card>
+          </GridItem>
+        </GridShell>
       </div>
     </div>
   );
