import { Analytics } from "@vercel/analytics/react";
import { SpeedInsights } from "@vercel/speed-insights/next";
import type { Metadata, Viewport } from "next";
import { Inter } from "next/font/google";
import "./globals.css";

const inter = Inter({ subsets: ["latin"] });

export const metadata: Metadata = {
<<<<<<< HEAD
  metadataBase: new URL("https://www.lionsofzion.io"),
  title: {
    default: "LionSpace Intelligence - Advanced Threat Analysis Platform",
    template: "%s | LionSpace Intelligence",
  },
  description:
    "Navigate narratives with precision. Advanced intelligence platform for threat analysis, narrative resistance, and strategic insights.",
  keywords: [
    "intelligence platform",
    "threat analysis",
    "narrative resistance",
    "strategic insights",
    "security analysis",
    "data visualization",
    "real-time monitoring",
  ],
  authors: [{ name: "LionSpace Team" }],
  creator: "LionSpace",
  publisher: "Lions of Zion",
=======
  metadataBase: new URL('https://www.lionsofzion.io'),
  title: {
    default: 'LionSpace Intelligence - Advanced Threat Analysis Platform',
    template: '%s | LionSpace Intelligence'
  },
  description: 'Navigate narratives with precision. Advanced intelligence platform for threat analysis, narrative resistance, and strategic insights.',
  keywords: ['intelligence platform', 'threat analysis', 'narrative resistance', 'strategic insights', 'security analysis', 'data visualization', 'real-time monitoring'],
  authors: [{ name: 'LionSpace Team' }],
  creator: 'LionSpace',
  publisher: 'Lions of Zion',
>>>>>>> 98962600
  robots: {
    index: true,
    follow: true,
    googleBot: {
      index: true,
      follow: true,
<<<<<<< HEAD
      "max-video-preview": -1,
      "max-image-preview": "large",
      "max-snippet": -1,
    },
  },
  openGraph: {
    type: "website",
    locale: "en_US",
    url: "https://www.lionsofzion.io",
    siteName: "LionSpace Intelligence",
    title: "LionSpace Intelligence - Advanced Threat Analysis Platform",
    description:
      "Navigate narratives with precision. Advanced intelligence platform for threat analysis and strategic insights.",
    images: [
      {
        url: "/og-image.png",
        width: 1200,
        height: 630,
        alt: "LionSpace Intelligence Platform",
      },
    ],
  },
  twitter: {
    card: "summary_large_image",
    title: "LionSpace Intelligence",
    description:
      "Advanced intelligence platform for threat analysis and strategic insights",
    images: ["/og-image.png"],
    creator: "@lionspace",
  },
  alternates: {
    canonical: "https://www.lionsofzion.io",
  },
  manifest: "/manifest.json",
  icons: {
    icon: [
      { url: "/favicon.ico" },
      { url: "/icon-16x16.png", sizes: "16x16", type: "image/png" },
      { url: "/icon-32x32.png", sizes: "32x32", type: "image/png" },
    ],
    apple: [{ url: "/apple-icon.png" }],
=======
      'max-video-preview': -1,
      'max-image-preview': 'large',
      'max-snippet': -1,
    },
  },
  openGraph: {
    type: 'website',
    locale: 'en_US',
    url: 'https://www.lionsofzion.io',
    siteName: 'LionSpace Intelligence',
    title: 'LionSpace Intelligence - Advanced Threat Analysis Platform',
    description: 'Navigate narratives with precision. Advanced intelligence platform for threat analysis and strategic insights.',
    images: [
      {
        url: '/og-image.png',
        width: 1200,
        height: 630,
        alt: 'LionSpace Intelligence Platform',
      }
    ],
  },
  twitter: {
    card: 'summary_large_image',
    title: 'LionSpace Intelligence',
    description: 'Advanced intelligence platform for threat analysis and strategic insights',
    images: ['/og-image.png'],
    creator: '@lionspace',
  },
  alternates: {
    canonical: 'https://www.lionsofzion.io',
  },
  manifest: '/manifest.json',
  icons: {
    icon: [
      { url: '/favicon.ico' },
      { url: '/icon-16x16.png', sizes: '16x16', type: 'image/png' },
      { url: '/icon-32x32.png', sizes: '32x32', type: 'image/png' },
    ],
    apple: [
      { url: '/apple-icon.png' },
    ],
>>>>>>> 98962600
  },
};

export const viewport: Viewport = {
  width: "device-width",
  initialScale: 1,
<<<<<<< HEAD
  themeColor: "#030712",
=======
  themeColor: '#030712',
>>>>>>> 98962600
};

export default function RootLayout({
  children,
}: {
  children: React.ReactNode;
}) {
  return (
    <html lang="en" dir="ltr" className="dark" suppressHydrationWarning>
<<<<<<< HEAD
      <body
        className={`${inter.className} bg-terminal-bg text-terminal-text font-sans dark:bg-terminal-bg dark:text-terminal-text min-h-screen`}
      >
=======
      <body className={`${inter.className} bg-terminal-bg text-terminal-text font-sans dark:bg-terminal-bg dark:text-terminal-text min-h-screen`}>
>>>>>>> 98962600
        {children}
        <Analytics />
        <SpeedInsights />
      </body>
    </html>
  );
}<|MERGE_RESOLUTION|>--- conflicted
+++ resolved
@@ -1,33 +1,10 @@
-import { Analytics } from "@vercel/analytics/react";
-import { SpeedInsights } from "@vercel/speed-insights/next";
-import type { Metadata, Viewport } from "next";
-import { Inter } from "next/font/google";
-import "./globals.css";
+import type { Metadata, Viewport } from 'next';
+import { Inter } from 'next/font/google';
+import './globals.css';
 
-const inter = Inter({ subsets: ["latin"] });
+const inter = Inter({ subsets: ['latin'] });
 
 export const metadata: Metadata = {
-<<<<<<< HEAD
-  metadataBase: new URL("https://www.lionsofzion.io"),
-  title: {
-    default: "LionSpace Intelligence - Advanced Threat Analysis Platform",
-    template: "%s | LionSpace Intelligence",
-  },
-  description:
-    "Navigate narratives with precision. Advanced intelligence platform for threat analysis, narrative resistance, and strategic insights.",
-  keywords: [
-    "intelligence platform",
-    "threat analysis",
-    "narrative resistance",
-    "strategic insights",
-    "security analysis",
-    "data visualization",
-    "real-time monitoring",
-  ],
-  authors: [{ name: "LionSpace Team" }],
-  creator: "LionSpace",
-  publisher: "Lions of Zion",
-=======
   metadataBase: new URL('https://www.lionsofzion.io'),
   title: {
     default: 'LionSpace Intelligence - Advanced Threat Analysis Platform',
@@ -38,56 +15,12 @@
   authors: [{ name: 'LionSpace Team' }],
   creator: 'LionSpace',
   publisher: 'Lions of Zion',
->>>>>>> 98962600
   robots: {
     index: true,
     follow: true,
     googleBot: {
       index: true,
       follow: true,
-<<<<<<< HEAD
-      "max-video-preview": -1,
-      "max-image-preview": "large",
-      "max-snippet": -1,
-    },
-  },
-  openGraph: {
-    type: "website",
-    locale: "en_US",
-    url: "https://www.lionsofzion.io",
-    siteName: "LionSpace Intelligence",
-    title: "LionSpace Intelligence - Advanced Threat Analysis Platform",
-    description:
-      "Navigate narratives with precision. Advanced intelligence platform for threat analysis and strategic insights.",
-    images: [
-      {
-        url: "/og-image.png",
-        width: 1200,
-        height: 630,
-        alt: "LionSpace Intelligence Platform",
-      },
-    ],
-  },
-  twitter: {
-    card: "summary_large_image",
-    title: "LionSpace Intelligence",
-    description:
-      "Advanced intelligence platform for threat analysis and strategic insights",
-    images: ["/og-image.png"],
-    creator: "@lionspace",
-  },
-  alternates: {
-    canonical: "https://www.lionsofzion.io",
-  },
-  manifest: "/manifest.json",
-  icons: {
-    icon: [
-      { url: "/favicon.ico" },
-      { url: "/icon-16x16.png", sizes: "16x16", type: "image/png" },
-      { url: "/icon-32x32.png", sizes: "32x32", type: "image/png" },
-    ],
-    apple: [{ url: "/apple-icon.png" }],
-=======
       'max-video-preview': -1,
       'max-image-preview': 'large',
       'max-snippet': -1,
@@ -129,18 +62,13 @@
     apple: [
       { url: '/apple-icon.png' },
     ],
->>>>>>> 98962600
   },
 };
 
 export const viewport: Viewport = {
-  width: "device-width",
+  width: 'device-width',
   initialScale: 1,
-<<<<<<< HEAD
-  themeColor: "#030712",
-=======
   themeColor: '#030712',
->>>>>>> 98962600
 };
 
 export default function RootLayout({
@@ -150,16 +78,8 @@
 }) {
   return (
     <html lang="en" dir="ltr" className="dark" suppressHydrationWarning>
-<<<<<<< HEAD
-      <body
-        className={`${inter.className} bg-terminal-bg text-terminal-text font-sans dark:bg-terminal-bg dark:text-terminal-text min-h-screen`}
-      >
-=======
       <body className={`${inter.className} bg-terminal-bg text-terminal-text font-sans dark:bg-terminal-bg dark:text-terminal-text min-h-screen`}>
->>>>>>> 98962600
         {children}
-        <Analytics />
-        <SpeedInsights />
       </body>
     </html>
   );
