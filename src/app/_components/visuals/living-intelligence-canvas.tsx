--- conflicted
+++ resolved
@@ -1,10 +1,30 @@
 'use client';
 
-import React from 'react';
+import React, { useEffect, useRef, useState } from 'react';
+
+interface DataNode {
+  id: string;
+  x: number;
+  y: number;
+  vx: number;
+  vy: number;
+  size: number;
+  opacity: number;
+  pulseSpeed: number;
+}
+
+interface DataFlow {
+  id: string;
+  x1: number;
+  y1: number;
+  x2: number;
+  y2: number;
+  progress: number;
+  speed: number;
+  opacity: number;
+}
 
 export function LivingIntelligenceCanvas() {
-<<<<<<< HEAD
-=======
   const canvasRef = useRef<HTMLCanvasElement>(null);
   const animationRef = useRef<number | undefined>(undefined);
   const [dimensions, setDimensions] = useState({ width: 0, height: 0 });
@@ -255,53 +275,32 @@
     };
   }, [dimensions]);
 
->>>>>>> 8ef88c64
   return (
-    <div className="fixed inset-0 z-0">
-      {/* Terminal grid background effect */}
-      <div 
-        className="absolute inset-0 bg-terminal-bg"
-        style={{
-          backgroundImage: `
-            linear-gradient(rgba(110, 231, 183, 0.03) 1px, transparent 1px),
-            linear-gradient(90deg, rgba(110, 231, 183, 0.03) 1px, transparent 1px)
-          `,
-          backgroundSize: '50px 50px'
+    <>
+      {/* Canvas Background */}
+      <canvas
+        ref={canvasRef}
+        className="fixed inset-0 w-full h-full pointer-events-none"
+        style={{ 
+          zIndex: 1,
+          opacity: 0.8,
+          mixBlendMode: 'screen'
         }}
+        aria-hidden="true"
       />
       
-      {/* Gradient overlay for depth */}
+      {/* Scan Line Effect */}
+      <div className="scanline pointer-events-none" aria-hidden="true" />
+      
+      {/* Gradient Overlay */}
       <div 
-        className="absolute inset-0"
+        className="fixed inset-0 pointer-events-none"
         style={{
-          background: `
-            radial-gradient(circle at 50% 50%, 
-              rgba(110, 231, 183, 0.05) 0%, 
-              transparent 40%
-            ),
-            radial-gradient(circle at 80% 20%, 
-              rgba(255, 183, 0, 0.03) 0%, 
-              transparent 30%
-            ),
-            radial-gradient(circle at 20% 80%, 
-              rgba(110, 231, 183, 0.03) 0%, 
-              transparent 30%
-            )
-          `
+          background: 'radial-gradient(ellipse at center, transparent 0%, rgba(3, 7, 18, 0.4) 100%)',
+          zIndex: 2
         }}
+        aria-hidden="true"
       />
-      
-      {/* Animated scanline */}
-      <div 
-        className="absolute inset-0 pointer-events-none overflow-hidden"
-      >
-        <div 
-          className="h-px bg-gradient-to-r from-transparent via-terminal-cyan/20 to-transparent"
-          style={{
-            animation: 'scan-line 8s linear infinite'
-          }}
-        />
-      </div>
-    </div>
+    </>
   );
 }