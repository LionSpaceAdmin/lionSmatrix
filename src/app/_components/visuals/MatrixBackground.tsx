--- conflicted
+++ resolved
@@ -14,11 +14,7 @@
 
 const MatrixBackground: React.FC = () => {
   const canvasRef = useRef<HTMLDivElement>(null)
-<<<<<<< HEAD
-  const animationFrameRef = useRef<number | null>(null)
-=======
   const animationFrameRef = useRef<number | undefined>(undefined)
->>>>>>> 8ef88c64
   const wordsRef = useRef<MatrixWord[]>([])
   
   // Categorize words for different opacity levels
