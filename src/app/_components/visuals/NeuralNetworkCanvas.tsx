'use client'

import React from 'react'
import { useWargameEngine } from './use-wargame-engine'

interface NeuralNetworkCanvasProps {
  onNodeClick?: (actor: string | null) => void
}

const NeuralNetworkCanvas: React.FC<NeuralNetworkCanvasProps> = ({ onNodeClick }) => {
<<<<<<< HEAD
  const canvasRef = useRef<HTMLCanvasElement>(null)
  const nodesRef = useRef<Node[]>([])
  const edgesRef = useRef<Edge[]>([])
  const animationFrameRef = useRef<number | null>(null)
  const [hoveredNode, setHoveredNode] = useState<string | null>(null)
  const [selectedNode, setSelectedNode] = useState<string | null>(null)
  const mouseRef = useRef({ x: 0, y: 0 })
  
  // Initialize nodes and edges
  useEffect(() => {
    const actors = INTELLIGENCE_DATA.data_categories.primary_actors
    const actorData = INTELLIGENCE_DATA.intelligence_panel_data as Record<string, {
      risk_level?: string;
      network_connections?: string[];
    }>
    
    // Create nodes
    const nodes: Node[] = actors.map((actor, index) => {
      const angle = (index / actors.length) * Math.PI * 2
      const radius = 250
      const centerX = window.innerWidth / 2
      const centerY = window.innerHeight / 2
      
      return {
        id: actor,
        x: centerX + Math.cos(angle) * radius + (Math.random() - 0.5) * 100,
        y: centerY + Math.sin(angle) * radius + (Math.random() - 0.5) * 100,
        vx: 0,
        vy: 0,
        label: actor,
        risk: actorData[actor]?.risk_level as 'HIGH' | 'MEDIUM' | 'LOW' || 'LOW',
        connections: actorData[actor]?.network_connections || [],
        isHovered: false,
        isSelected: false
      }
    })
    
    // Create edges based on network connections
    const edges: Edge[] = []
    nodes.forEach(node => {
      node.connections.forEach(connection => {
        const targetNode = nodes.find(n => n.id === connection)
        if (targetNode) {
          edges.push({
            source: node.id,
            target: targetNode.id,
            strength: node.risk === 'HIGH' ? 0.8 : 0.5
          })
        }
      })
    })
    
    nodesRef.current = nodes
    edgesRef.current = edges
  }, [])
  
  // Mouse event handlers
  const handleMouseMove = useCallback((e: MouseEvent) => {
    const canvas = canvasRef.current
    if (!canvas) return
    
    const rect = canvas.getBoundingClientRect()
    const x = e.clientX - rect.left
    const y = e.clientY - rect.top
    
    mouseRef.current = { x, y }
    
    // Check for hover
    let foundHover = false
    nodesRef.current.forEach(node => {
      const distance = Math.sqrt(
        Math.pow(node.x - x, 2) + Math.pow(node.y - y, 2)
      )
      
      if (distance < 30) {
        node.isHovered = true
        setHoveredNode(node.id)
        foundHover = true
        canvas.style.cursor = 'pointer'
      } else {
        node.isHovered = false
      }
    })
    
    if (!foundHover) {
      setHoveredNode(null)
      canvas.style.cursor = 'default'
    }
  }, [])
  
  const handleClick = useCallback((e: MouseEvent) => {
    const canvas = canvasRef.current
    if (!canvas) return
    
    const rect = canvas.getBoundingClientRect()
    const x = e.clientX - rect.left
    const y = e.clientY - rect.top
    
    // Reset all selections
    nodesRef.current.forEach(node => {
      node.isSelected = false
    })
    
    // Check for click on node
    const clickedNode = nodesRef.current.find(node => {
      const distance = Math.sqrt(
        Math.pow(node.x - x, 2) + Math.pow(node.y - y, 2)
      )
      return distance < 30
    })
    
    if (clickedNode) {
      clickedNode.isSelected = true
      setSelectedNode(clickedNode.id)
      onNodeClick?.(clickedNode.id)
    } else {
      setSelectedNode(null)
      onNodeClick?.(null)
    }
  }, [onNodeClick])
  
  // Setup canvas and animation
  useEffect(() => {
    const canvas = canvasRef.current
    if (!canvas) return
    
    const ctx = canvas.getContext('2d')
    if (!ctx) return
    
    // Set canvas size
    const resizeCanvas = () => {
      canvas.width = window.innerWidth
      canvas.height = window.innerHeight
    }
    resizeCanvas()
    window.addEventListener('resize', resizeCanvas)
    
    // Add event listeners
    canvas.addEventListener('mousemove', handleMouseMove)
    canvas.addEventListener('click', handleClick)
    
    // Physics simulation
    const simulate = () => {
      const nodes = nodesRef.current
      const edges = edgesRef.current
      
      // Apply forces
      nodes.forEach((node, i) => {
        // Reset forces
        let fx = 0
        let fy = 0
        
        // Repulsion between nodes
        nodes.forEach((other, j) => {
          if (i !== j) {
            const dx = node.x - other.x
            const dy = node.y - other.y
            const distance = Math.sqrt(dx * dx + dy * dy) || 1
            const force = 3000 / (distance * distance)
            
            fx += (dx / distance) * force
            fy += (dy / distance) * force
          }
        })
        
        // Attraction along edges
        edges.forEach(edge => {
          let other: Node | undefined
          if (edge.source === node.id) {
            other = nodes.find(n => n.id === edge.target)
          } else if (edge.target === node.id) {
            other = nodes.find(n => n.id === edge.source)
          }
          
          if (other) {
            const dx = other.x - node.x
            const dy = other.y - node.y
            const distance = Math.sqrt(dx * dx + dy * dy) || 1
            const force = distance * 0.001 * edge.strength
            
            fx += dx * force
            fy += dy * force
          }
        })
        
        // Center gravity
        const centerX = canvas.width / 2
        const centerY = canvas.height / 2
        fx += (centerX - node.x) * 0.0001
        fy += (centerY - node.y) * 0.0001
        
        // Mouse interaction
        if (node.isHovered) {
          const dx = mouseRef.current.x - node.x
          const dy = mouseRef.current.y - node.y
          fx += dx * 0.01
          fy += dy * 0.01
        }
        
        // Apply forces with damping
        node.vx = (node.vx + fx) * 0.85
        node.vy = (node.vy + fy) * 0.85
        
        // Update position
        node.x += node.vx
        node.y += node.vy
        
        // Boundary constraints
        const margin = 50
        if (node.x < margin) node.x = margin
        if (node.x > canvas.width - margin) node.x = canvas.width - margin
        if (node.y < margin) node.y = margin
        if (node.y > canvas.height - margin) node.y = canvas.height - margin
      })
    }
    
    // Animation loop
    const animate = () => {
      // Run physics simulation
      simulate()
      
      // Clear canvas
      ctx.clearRect(0, 0, canvas.width, canvas.height)
      
      // Draw edges
      ctx.strokeStyle = 'rgba(110, 231, 183, 0.2)'
      ctx.lineWidth = 1
      
      edgesRef.current.forEach(edge => {
        const source = nodesRef.current.find(n => n.id === edge.source)
        const target = nodesRef.current.find(n => n.id === edge.target)
        
        if (source && target) {
          ctx.beginPath()
          ctx.moveTo(source.x, source.y)
          ctx.lineTo(target.x, target.y)
          ctx.stroke()
        }
      })
      
      // Draw nodes
      nodesRef.current.forEach(node => {
        // Node circle
        ctx.beginPath()
        ctx.arc(node.x, node.y, 25, 0, Math.PI * 2)
        
        // Fill based on risk level and state
        if (node.isSelected) {
          ctx.fillStyle = '#FFB700'
          ctx.shadowBlur = 20
          ctx.shadowColor = '#FFB700'
        } else if (node.isHovered) {
          ctx.fillStyle = '#6EE7B7'
          ctx.shadowBlur = 15
          ctx.shadowColor = '#6EE7B7'
        } else if (node.risk === 'HIGH') {
          ctx.fillStyle = '#D43F3F'
          ctx.shadowBlur = 10
          ctx.shadowColor = '#D43F3F'
        } else if (node.risk === 'MEDIUM') {
          ctx.fillStyle = '#F59E0B'
          ctx.shadowBlur = 8
          ctx.shadowColor = '#F59E0B'
        } else {
          ctx.fillStyle = '#10B981'
          ctx.shadowBlur = 5
          ctx.shadowColor = '#10B981'
        }
        
        ctx.fill()
        ctx.shadowBlur = 0
        
        // Draw border
        ctx.strokeStyle = node.isHovered ? '#6EE7B7' : 'rgba(255, 255, 255, 0.3)'
        ctx.lineWidth = 2
        ctx.stroke()
        
        // Draw label
        ctx.fillStyle = '#FFFFFF'
        ctx.font = node.isHovered ? 'bold 12px monospace' : '11px monospace'
        ctx.textAlign = 'center'
        ctx.textBaseline = 'middle'
        
        // Split long names
        const words = node.label.split(' ')
        if (words.length > 2) {
          ctx.fillText(words.slice(0, 2).join(' '), node.x, node.y - 6)
          ctx.fillText(words.slice(2).join(' '), node.x, node.y + 6)
        } else {
          ctx.fillText(node.label, node.x, node.y)
        }
        
        // Draw risk indicator
        if (node.risk === 'HIGH') {
          ctx.beginPath()
          ctx.arc(node.x + 20, node.y - 20, 3, 0, Math.PI * 2)
          ctx.fillStyle = '#FF0000'
          ctx.fill()
        }
      });
      
      animationFrameRef.current = requestAnimationFrame(animate);
    };
    
    animate();
    
    return () => {
      window.removeEventListener('resize', resizeCanvas)
      canvas.removeEventListener('mousemove', handleMouseMove)
      canvas.removeEventListener('click', handleClick)
      
      if (animationFrameRef.current) {
        cancelAnimationFrame(animationFrameRef.current)
      }
    }
  }, [handleMouseMove, handleClick])
=======
  const { canvasRef, state } = useWargameEngine(onNodeClick)
  
  // Show loading state while initializing
  if (!state.isInitialized) {
    return (
      <div className="absolute inset-0 z-10 flex items-center justify-center">
        <div className="text-green-400 font-mono text-sm animate-pulse">
          INITIALIZING NEURAL NETWORK...
        </div>
      </div>
    )
  }
>>>>>>> 8ef88c64
  
  return (
    <canvas
      ref={canvasRef}
      className="neural-network-canvas absolute inset-0 z-10"
      style={{
        background: 'transparent',
        pointerEvents: 'auto'
      }}
      aria-label="Interactive neural network visualization showing intelligence actors and their connections"
      role="application"
    />
  )
}

export default React.memo(NeuralNetworkCanvas)<|MERGE_RESOLUTION|>--- conflicted
+++ resolved
@@ -8,324 +8,6 @@
 }
 
 const NeuralNetworkCanvas: React.FC<NeuralNetworkCanvasProps> = ({ onNodeClick }) => {
-<<<<<<< HEAD
-  const canvasRef = useRef<HTMLCanvasElement>(null)
-  const nodesRef = useRef<Node[]>([])
-  const edgesRef = useRef<Edge[]>([])
-  const animationFrameRef = useRef<number | null>(null)
-  const [hoveredNode, setHoveredNode] = useState<string | null>(null)
-  const [selectedNode, setSelectedNode] = useState<string | null>(null)
-  const mouseRef = useRef({ x: 0, y: 0 })
-  
-  // Initialize nodes and edges
-  useEffect(() => {
-    const actors = INTELLIGENCE_DATA.data_categories.primary_actors
-    const actorData = INTELLIGENCE_DATA.intelligence_panel_data as Record<string, {
-      risk_level?: string;
-      network_connections?: string[];
-    }>
-    
-    // Create nodes
-    const nodes: Node[] = actors.map((actor, index) => {
-      const angle = (index / actors.length) * Math.PI * 2
-      const radius = 250
-      const centerX = window.innerWidth / 2
-      const centerY = window.innerHeight / 2
-      
-      return {
-        id: actor,
-        x: centerX + Math.cos(angle) * radius + (Math.random() - 0.5) * 100,
-        y: centerY + Math.sin(angle) * radius + (Math.random() - 0.5) * 100,
-        vx: 0,
-        vy: 0,
-        label: actor,
-        risk: actorData[actor]?.risk_level as 'HIGH' | 'MEDIUM' | 'LOW' || 'LOW',
-        connections: actorData[actor]?.network_connections || [],
-        isHovered: false,
-        isSelected: false
-      }
-    })
-    
-    // Create edges based on network connections
-    const edges: Edge[] = []
-    nodes.forEach(node => {
-      node.connections.forEach(connection => {
-        const targetNode = nodes.find(n => n.id === connection)
-        if (targetNode) {
-          edges.push({
-            source: node.id,
-            target: targetNode.id,
-            strength: node.risk === 'HIGH' ? 0.8 : 0.5
-          })
-        }
-      })
-    })
-    
-    nodesRef.current = nodes
-    edgesRef.current = edges
-  }, [])
-  
-  // Mouse event handlers
-  const handleMouseMove = useCallback((e: MouseEvent) => {
-    const canvas = canvasRef.current
-    if (!canvas) return
-    
-    const rect = canvas.getBoundingClientRect()
-    const x = e.clientX - rect.left
-    const y = e.clientY - rect.top
-    
-    mouseRef.current = { x, y }
-    
-    // Check for hover
-    let foundHover = false
-    nodesRef.current.forEach(node => {
-      const distance = Math.sqrt(
-        Math.pow(node.x - x, 2) + Math.pow(node.y - y, 2)
-      )
-      
-      if (distance < 30) {
-        node.isHovered = true
-        setHoveredNode(node.id)
-        foundHover = true
-        canvas.style.cursor = 'pointer'
-      } else {
-        node.isHovered = false
-      }
-    })
-    
-    if (!foundHover) {
-      setHoveredNode(null)
-      canvas.style.cursor = 'default'
-    }
-  }, [])
-  
-  const handleClick = useCallback((e: MouseEvent) => {
-    const canvas = canvasRef.current
-    if (!canvas) return
-    
-    const rect = canvas.getBoundingClientRect()
-    const x = e.clientX - rect.left
-    const y = e.clientY - rect.top
-    
-    // Reset all selections
-    nodesRef.current.forEach(node => {
-      node.isSelected = false
-    })
-    
-    // Check for click on node
-    const clickedNode = nodesRef.current.find(node => {
-      const distance = Math.sqrt(
-        Math.pow(node.x - x, 2) + Math.pow(node.y - y, 2)
-      )
-      return distance < 30
-    })
-    
-    if (clickedNode) {
-      clickedNode.isSelected = true
-      setSelectedNode(clickedNode.id)
-      onNodeClick?.(clickedNode.id)
-    } else {
-      setSelectedNode(null)
-      onNodeClick?.(null)
-    }
-  }, [onNodeClick])
-  
-  // Setup canvas and animation
-  useEffect(() => {
-    const canvas = canvasRef.current
-    if (!canvas) return
-    
-    const ctx = canvas.getContext('2d')
-    if (!ctx) return
-    
-    // Set canvas size
-    const resizeCanvas = () => {
-      canvas.width = window.innerWidth
-      canvas.height = window.innerHeight
-    }
-    resizeCanvas()
-    window.addEventListener('resize', resizeCanvas)
-    
-    // Add event listeners
-    canvas.addEventListener('mousemove', handleMouseMove)
-    canvas.addEventListener('click', handleClick)
-    
-    // Physics simulation
-    const simulate = () => {
-      const nodes = nodesRef.current
-      const edges = edgesRef.current
-      
-      // Apply forces
-      nodes.forEach((node, i) => {
-        // Reset forces
-        let fx = 0
-        let fy = 0
-        
-        // Repulsion between nodes
-        nodes.forEach((other, j) => {
-          if (i !== j) {
-            const dx = node.x - other.x
-            const dy = node.y - other.y
-            const distance = Math.sqrt(dx * dx + dy * dy) || 1
-            const force = 3000 / (distance * distance)
-            
-            fx += (dx / distance) * force
-            fy += (dy / distance) * force
-          }
-        })
-        
-        // Attraction along edges
-        edges.forEach(edge => {
-          let other: Node | undefined
-          if (edge.source === node.id) {
-            other = nodes.find(n => n.id === edge.target)
-          } else if (edge.target === node.id) {
-            other = nodes.find(n => n.id === edge.source)
-          }
-          
-          if (other) {
-            const dx = other.x - node.x
-            const dy = other.y - node.y
-            const distance = Math.sqrt(dx * dx + dy * dy) || 1
-            const force = distance * 0.001 * edge.strength
-            
-            fx += dx * force
-            fy += dy * force
-          }
-        })
-        
-        // Center gravity
-        const centerX = canvas.width / 2
-        const centerY = canvas.height / 2
-        fx += (centerX - node.x) * 0.0001
-        fy += (centerY - node.y) * 0.0001
-        
-        // Mouse interaction
-        if (node.isHovered) {
-          const dx = mouseRef.current.x - node.x
-          const dy = mouseRef.current.y - node.y
-          fx += dx * 0.01
-          fy += dy * 0.01
-        }
-        
-        // Apply forces with damping
-        node.vx = (node.vx + fx) * 0.85
-        node.vy = (node.vy + fy) * 0.85
-        
-        // Update position
-        node.x += node.vx
-        node.y += node.vy
-        
-        // Boundary constraints
-        const margin = 50
-        if (node.x < margin) node.x = margin
-        if (node.x > canvas.width - margin) node.x = canvas.width - margin
-        if (node.y < margin) node.y = margin
-        if (node.y > canvas.height - margin) node.y = canvas.height - margin
-      })
-    }
-    
-    // Animation loop
-    const animate = () => {
-      // Run physics simulation
-      simulate()
-      
-      // Clear canvas
-      ctx.clearRect(0, 0, canvas.width, canvas.height)
-      
-      // Draw edges
-      ctx.strokeStyle = 'rgba(110, 231, 183, 0.2)'
-      ctx.lineWidth = 1
-      
-      edgesRef.current.forEach(edge => {
-        const source = nodesRef.current.find(n => n.id === edge.source)
-        const target = nodesRef.current.find(n => n.id === edge.target)
-        
-        if (source && target) {
-          ctx.beginPath()
-          ctx.moveTo(source.x, source.y)
-          ctx.lineTo(target.x, target.y)
-          ctx.stroke()
-        }
-      })
-      
-      // Draw nodes
-      nodesRef.current.forEach(node => {
-        // Node circle
-        ctx.beginPath()
-        ctx.arc(node.x, node.y, 25, 0, Math.PI * 2)
-        
-        // Fill based on risk level and state
-        if (node.isSelected) {
-          ctx.fillStyle = '#FFB700'
-          ctx.shadowBlur = 20
-          ctx.shadowColor = '#FFB700'
-        } else if (node.isHovered) {
-          ctx.fillStyle = '#6EE7B7'
-          ctx.shadowBlur = 15
-          ctx.shadowColor = '#6EE7B7'
-        } else if (node.risk === 'HIGH') {
-          ctx.fillStyle = '#D43F3F'
-          ctx.shadowBlur = 10
-          ctx.shadowColor = '#D43F3F'
-        } else if (node.risk === 'MEDIUM') {
-          ctx.fillStyle = '#F59E0B'
-          ctx.shadowBlur = 8
-          ctx.shadowColor = '#F59E0B'
-        } else {
-          ctx.fillStyle = '#10B981'
-          ctx.shadowBlur = 5
-          ctx.shadowColor = '#10B981'
-        }
-        
-        ctx.fill()
-        ctx.shadowBlur = 0
-        
-        // Draw border
-        ctx.strokeStyle = node.isHovered ? '#6EE7B7' : 'rgba(255, 255, 255, 0.3)'
-        ctx.lineWidth = 2
-        ctx.stroke()
-        
-        // Draw label
-        ctx.fillStyle = '#FFFFFF'
-        ctx.font = node.isHovered ? 'bold 12px monospace' : '11px monospace'
-        ctx.textAlign = 'center'
-        ctx.textBaseline = 'middle'
-        
-        // Split long names
-        const words = node.label.split(' ')
-        if (words.length > 2) {
-          ctx.fillText(words.slice(0, 2).join(' '), node.x, node.y - 6)
-          ctx.fillText(words.slice(2).join(' '), node.x, node.y + 6)
-        } else {
-          ctx.fillText(node.label, node.x, node.y)
-        }
-        
-        // Draw risk indicator
-        if (node.risk === 'HIGH') {
-          ctx.beginPath()
-          ctx.arc(node.x + 20, node.y - 20, 3, 0, Math.PI * 2)
-          ctx.fillStyle = '#FF0000'
-          ctx.fill()
-        }
-      });
-      
-      animationFrameRef.current = requestAnimationFrame(animate);
-    };
-    
-    animate();
-    
-    return () => {
-      window.removeEventListener('resize', resizeCanvas)
-      canvas.removeEventListener('mousemove', handleMouseMove)
-      canvas.removeEventListener('click', handleClick)
-      
-      if (animationFrameRef.current) {
-        cancelAnimationFrame(animationFrameRef.current)
-      }
-    }
-  }, [handleMouseMove, handleClick])
-=======
   const { canvasRef, state } = useWargameEngine(onNodeClick)
   
   // Show loading state while initializing
@@ -338,7 +20,6 @@
       </div>
     )
   }
->>>>>>> 8ef88c64
   
   return (
     <canvas
