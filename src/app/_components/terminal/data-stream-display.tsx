--- conflicted
+++ resolved
@@ -34,11 +34,7 @@
   const [entries, setEntries] = useState<DataEntry[]>([]);
   const [isPaused, setIsPaused] = useState(false);
   const streamRef = useRef<HTMLDivElement>(null);
-<<<<<<< HEAD
-  const intervalRef = useRef<NodeJS.Timeout | null>(null);
-=======
   const intervalRef = useRef<NodeJS.Timeout | undefined>(undefined);
->>>>>>> 8ef88c64
 
   // Simulate data stream
   useEffect(() => {
@@ -197,7 +193,7 @@
                     <div className="mt-1 text-terminal-muted">
                       {Object.entries(entry.data).map(([key, value]) => (
                         <span key={key} className="mr-3">
-                          {key}: <span className="text-terminal-cyan">{String(value)}</span>
+                          {key}: <span className="text-terminal-cyan">{value}</span>
                         </span>
                       ))}
                     </div>
