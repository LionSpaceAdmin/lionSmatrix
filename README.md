# Zion's Shield

**A collective defense platform against digital threats. We identify, analyze, and combat coordinated misinformation campaigns in real-time.**

## Overview

This is a Next.js 15 project with TypeScript, initialized in Firebase Studio. It's designed to implement a comprehensive "terminal/cyber" themed design system. Key technologies include Tailwind CSS for styling, Radix UI for components, and `next/font/google` for optimized font loading. The project aims to create a unique visual and interactive experience, with a strong emphasis on accessibility and performance. It also integrates Genkit AI for potential AI-powered features.

## Tech Stack

- **Framework:** Next.js 15
- **Language:** TypeScript
- **Styling:** Tailwind CSS
- **UI Components:** Radix UI, shadcn/ui
- **AI:** Genkit
- **Package Manager:** pnpm

## Getting Started

### Prerequisites

- Node.js (v20.11.1 or later)
- pnpm (v9.1.0 or later)

### Installation

1.  Clone the repository:
    ```bash
    git clone https://github.com/context-labs/lion-s-matrix.git
    ```
2.  Navigate to the project directory:
    ```bash
    cd lion-s-matrix
    ```
3.  Install dependencies:
    ```bash
    pnpm install
    ```

### Running the Development Server

<<<<<<< HEAD
=======
**Important**: Before running the development server, you need to add your Gemini API key to the `.env.local` file. Create a `.env.local` file in the root of the project and add the following line:
```
NEXT_PUBLIC_GEMINI_API_KEY=YOUR_API_KEY
```

>>>>>>> 9e3c17f5
To run the development server, use the following command:

```bash
pnpm dev
```

The application will be available at [http://localhost:3000](http://localhost:3000).

## Available Scripts

-   `pnpm dev`: Starts the Next.js development server.
-   `pnpm genkit:dev`: Starts the Genkit AI development server.
-   `pnpm genkit:watch`: Starts the Genkit AI development server with file watching for automatic restarts on code changes.
-   `pnpm build`: Builds the Next.js application for production deployment.
-   `pnpm start`: Starts the Next.js production server.
-   `pnpm lint`: Runs ESLint to identify and report on patterns found in JavaScript/TypeScript code.
<<<<<<< HEAD
-   `pnpm typecheck`: Performs TypeScript type checking across the project without emitting JavaScript files.
=======
-   `pnpm typecheck`: Performs TypeScript type checking across the project without emitting JavaScript files.
-   `pnpm test`: Runs the unit tests.
-   `pnpm test:e2e`: Runs the end-to-end tests.
-   `pnpm storybook`: Starts the Storybook development server.
-   `pnpm build-storybook`: Builds the Storybook for deployment.
>>>>>>> 9e3c17f5
<|MERGE_RESOLUTION|>--- conflicted
+++ resolved
@@ -39,14 +39,11 @@
 
 ### Running the Development Server
 
-<<<<<<< HEAD
-=======
 **Important**: Before running the development server, you need to add your Gemini API key to the `.env.local` file. Create a `.env.local` file in the root of the project and add the following line:
 ```
 NEXT_PUBLIC_GEMINI_API_KEY=YOUR_API_KEY
 ```
 
->>>>>>> 9e3c17f5
 To run the development server, use the following command:
 
 ```bash
@@ -58,17 +55,17 @@
 ## Available Scripts
 
 -   `pnpm dev`: Starts the Next.js development server.
+-   `pnpm dev:open`: Starts the development server and opens browser automatically (local environments).
+-   `pnpm dev:auto`: Smart development server with environment detection and automatic browser opening.
 -   `pnpm genkit:dev`: Starts the Genkit AI development server.
 -   `pnpm genkit:watch`: Starts the Genkit AI development server with file watching for automatic restarts on code changes.
 -   `pnpm build`: Builds the Next.js application for production deployment.
 -   `pnpm start`: Starts the Next.js production server.
+-   `pnpm start:open`: Starts the production server and opens browser automatically.
 -   `pnpm lint`: Runs ESLint to identify and report on patterns found in JavaScript/TypeScript code.
-<<<<<<< HEAD
--   `pnpm typecheck`: Performs TypeScript type checking across the project without emitting JavaScript files.
-=======
 -   `pnpm typecheck`: Performs TypeScript type checking across the project without emitting JavaScript files.
 -   `pnpm test`: Runs the unit tests.
 -   `pnpm test:e2e`: Runs the end-to-end tests.
 -   `pnpm storybook`: Starts the Storybook development server.
--   `pnpm build-storybook`: Builds the Storybook for deployment.
->>>>>>> 9e3c17f5
+-   `pnpm storybook:open`: Starts the Storybook development server and opens browser automatically.
+-   `pnpm build-storybook`: Builds the Storybook for deployment.